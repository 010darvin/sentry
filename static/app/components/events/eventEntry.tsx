import Breadcrumbs from 'sentry/components/events/interfaces/breadcrumbs';
import Csp from 'sentry/components/events/interfaces/csp';
import DebugMeta from 'sentry/components/events/interfaces/debugMeta';
import DebugMetaV2 from 'sentry/components/events/interfaces/debugMeta-v2';
import Exception from 'sentry/components/events/interfaces/exception';
import ExceptionV2 from 'sentry/components/events/interfaces/exceptionV2';
import Generic from 'sentry/components/events/interfaces/generic';
import Message from 'sentry/components/events/interfaces/message';
import Request from 'sentry/components/events/interfaces/request';
import Spans from 'sentry/components/events/interfaces/spans';
import StackTrace from 'sentry/components/events/interfaces/stackTrace';
import StackTraceV2 from 'sentry/components/events/interfaces/stackTraceV2';
import Template from 'sentry/components/events/interfaces/template';
import Threads from 'sentry/components/events/interfaces/threads';
import ThreadsV2 from 'sentry/components/events/interfaces/threadsV2';
import {Group, Organization, Project, SharedViewOrganization} from 'sentry/types';
import {Entry, EntryType, Event, EventTransaction} from 'sentry/types/event';

<<<<<<< HEAD
import {PerformanceIssueSection} from './interfaces/performance';
=======
import {EmbeddedSpanTree} from './interfaces/spans/embeddedSpanTree';
// import {PerformanceIsseSection} from './interfaces/performance';
>>>>>>> de461237
import {FocusedSpanIDMap} from './interfaces/spans/types';

type Props = Pick<React.ComponentProps<typeof Breadcrumbs>, 'route' | 'router'> & {
  entry: Entry;
  event: Event;
  organization: SharedViewOrganization | Organization;
  projectSlug: Project['slug'];
  group?: Group;
};

function EventEntry({
  entry,
  projectSlug,
  event,
  organization,
  group,
  route,
  router,
}: Props) {
  const hasHierarchicalGrouping =
    !!organization.features?.includes('grouping-stacktrace-ui') &&
    !!(event.metadata.current_tree_label || event.metadata.finest_tree_label);

  const hasNativeStackTraceV2 = !!organization.features?.includes(
    'native-stack-trace-v2'
  );

  const groupingCurrentLevel = group?.metadata?.current_level;

  switch (entry.type) {
    case EntryType.EXCEPTION: {
      const {data, type} = entry;
      return hasNativeStackTraceV2 ? (
        <ExceptionV2
          type={type}
          event={event}
          data={data}
          projectId={projectSlug}
          groupingCurrentLevel={groupingCurrentLevel}
          hasHierarchicalGrouping={hasHierarchicalGrouping}
        />
      ) : (
        <Exception
          type={type}
          event={event}
          data={data}
          projectId={projectSlug}
          groupingCurrentLevel={groupingCurrentLevel}
          hasHierarchicalGrouping={hasHierarchicalGrouping}
        />
      );
    }
    case EntryType.MESSAGE: {
      const {data} = entry;
      return <Message data={data} />;
    }
    case EntryType.REQUEST: {
      const {data, type} = entry;
      return <Request type={type} event={event} data={data} />;
    }
    case EntryType.STACKTRACE: {
      const {data, type} = entry;
      return hasNativeStackTraceV2 ? (
        <StackTraceV2
          type={type}
          event={event}
          data={data}
          projectId={projectSlug}
          groupingCurrentLevel={groupingCurrentLevel}
          hasHierarchicalGrouping={hasHierarchicalGrouping}
        />
      ) : (
        <StackTrace
          type={type}
          event={event}
          data={data}
          projectId={projectSlug}
          groupingCurrentLevel={groupingCurrentLevel}
          hasHierarchicalGrouping={hasHierarchicalGrouping}
        />
      );
    }
    case EntryType.TEMPLATE: {
      const {data, type} = entry;
      return <Template type={type} event={event} data={data} />;
    }
    case EntryType.CSP: {
      const {data} = entry;
      return <Csp event={event} data={data} />;
    }
    case EntryType.EXPECTCT:
    case EntryType.EXPECTSTAPLE:
    case EntryType.HPKP: {
      const {data, type} = entry;
      return <Generic type={type} data={data} />;
    }
    case EntryType.BREADCRUMBS: {
      const {data, type} = entry;
      return (
        <Breadcrumbs
          type={type}
          data={data}
          organization={organization as Organization}
          event={event}
          router={router}
          route={route}
        />
      );
    }
    case EntryType.THREADS: {
      const {data, type} = entry;
      return hasNativeStackTraceV2 ? (
        <ThreadsV2
          type={type}
          event={event}
          data={data}
          projectId={projectSlug}
          groupingCurrentLevel={groupingCurrentLevel}
          hasHierarchicalGrouping={hasHierarchicalGrouping}
        />
      ) : (
        <Threads
          type={type}
          event={event}
          data={data}
          projectId={projectSlug}
          groupingCurrentLevel={groupingCurrentLevel}
          hasHierarchicalGrouping={hasHierarchicalGrouping}
        />
      );
    }
    case EntryType.DEBUGMETA:
      const {data} = entry;
      const hasImagesLoadedV2Feature =
        !!organization.features?.includes('images-loaded-v2');

      if (hasImagesLoadedV2Feature) {
        return (
          <DebugMetaV2
            event={event}
            projectId={projectSlug}
            groupId={group?.id}
            organization={organization as Organization}
            data={data as React.ComponentProps<typeof DebugMetaV2>['data']}
          />
        );
      }

      return (
        <DebugMeta
          event={event}
          projectId={projectSlug}
          organization={organization as Organization}
          data={data}
        />
      );

    case EntryType.SPANS:
      return (
        <Spans
          event={event as EventTransaction}
          organization={organization as Organization}
        />
      );
    case EntryType.SPANTREE:
      if (!organization.features?.includes('performance-extraneous-spans-poc')) {
        return null;
      }

      const {focusedSpanIds: _focusedSpanIds} = entry.data;

      const focusedSpanIds: FocusedSpanIDMap = {};
      _focusedSpanIds.forEach(spanId => (focusedSpanIds[spanId] = new Set()));

      return (
        // TODO: We need projectSlug and transactionID to be determined dynamically
        <EmbeddedSpanTree
          event={event}
          organization={organization as Organization}
          projectSlug="javascript"
          focusedSpanIds={focusedSpanIds}
          transactionID="f8cbff973aa643248c8605ffc8572c5c"
        />
      );
<<<<<<< HEAD
    case EntryType.PERFORMANCE:
      if (!organization.features?.includes('performance-extraneous-spans-poc')) {
        return null;
      }

      return (
        <PerformanceIssueSection
          issue={group as Group}
          event={event}
          organization={organization as Organization}
        />
      );
=======
    // case EntryType.PERFORMANCE:
    //   if (!organization.features?.includes('performance-extraneous-spans-poc')) {
    //     return null;
    //   }

    //   return <PerformanceIsseSection organization={organization as Organization} />;
>>>>>>> de461237
    default:
      // this should not happen
      /* eslint no-console:0 */
      window.console &&
        console.error &&
        console.error('Unregistered interface: ' + (entry as any).type);
      return null;
  }
}

export default EventEntry;<|MERGE_RESOLUTION|>--- conflicted
+++ resolved
@@ -16,12 +16,8 @@
 import {Group, Organization, Project, SharedViewOrganization} from 'sentry/types';
 import {Entry, EntryType, Event, EventTransaction} from 'sentry/types/event';
 
-<<<<<<< HEAD
 import {PerformanceIssueSection} from './interfaces/performance';
-=======
 import {EmbeddedSpanTree} from './interfaces/spans/embeddedSpanTree';
-// import {PerformanceIsseSection} from './interfaces/performance';
->>>>>>> de461237
 import {FocusedSpanIDMap} from './interfaces/spans/types';
 
 type Props = Pick<React.ComponentProps<typeof Breadcrumbs>, 'route' | 'router'> & {
@@ -206,7 +202,6 @@
           transactionID="f8cbff973aa643248c8605ffc8572c5c"
         />
       );
-<<<<<<< HEAD
     case EntryType.PERFORMANCE:
       if (!organization.features?.includes('performance-extraneous-spans-poc')) {
         return null;
@@ -219,14 +214,6 @@
           organization={organization as Organization}
         />
       );
-=======
-    // case EntryType.PERFORMANCE:
-    //   if (!organization.features?.includes('performance-extraneous-spans-poc')) {
-    //     return null;
-    //   }
-
-    //   return <PerformanceIsseSection organization={organization as Organization} />;
->>>>>>> de461237
     default:
       // this should not happen
       /* eslint no-console:0 */
