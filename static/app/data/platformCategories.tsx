import {t} from 'sentry/locale';

<<<<<<< HEAD
const popular = [
=======
export const popularPlatformCategories = [
  'javascript',
>>>>>>> e19b262b
  'javascript-react',
  'node',
  'javascript',
  'javascript-nextjs',
  'javascript-vue',
  'python-django',
  'python-flask',
  'python',
  'android',
  'apple-ios',
  'react-native',
  'flutter',
  'dart-flutter',
  'php-laravel',
  'php',
  'php-symfony2',
  'java',
  'java-spring-boot',
  'ruby',
  'go',
  'dotnet',
  'dotnet-aspnetcore',
  'csharp',
  'node-express',
  'javascript-angular',
  'unity',
  'native',
] as const;

export const frontend = [
  'dart',
  'javascript',
  'javascript-react',
  'javascript-angular',
  'javascript-angularjs',
  'javascript-backbone',
  'javascript-ember',
  'javascript-gatsby',
  'javascript-vue',
  'javascript-nextjs',
] as const;

export const mobile = [
  'android',
  'apple-ios',
  'cordova',
  'capacitor',
  'javascript-cordova',
  'javascript-capacitor',
  'react-native',
  'flutter',
  'dart-flutter',
  'unity',
  'dotnet-xamarin',
  // Old platforms
  'java-android',
  'cocoa-objc',
  'cocoa-swift',
] as const;

export const backend = [
  'dotnet',
  'dotnet-aspnetcore',
  'dotnet-aspnet',
  'elixir',
  'go',
  'go-http',
  'java',
  'java-appengine',
  'java-log4j',
  'java-log4j2',
  'java-logback',
  'java-logging',
  'java-spring',
  'java-spring-boot',
  'native',
  'node',
  'node-express',
  'node-koa',
  'node-connect',
  'perl',
  'php',
  'php-laravel',
  'php-monolog',
  'php-symfony2',
  'python',
  'python-django',
  'python-flask',
  'python-sanic',
  'python-celery',
  'python-bottle',
  'python-pylons',
  'python-pyramid',
  'python-tornado',
  'python-rq',
  'ruby',
  'ruby-rails',
  'ruby-rack',
  'rust',
  'kotlin',
] as const;

export const serverless = [
  'python-awslambda',
  'python-azurefunctions',
  'python-gcpfunctions',
  'node-awslambda',
  'node-azurefunctions',
  'node-gcpfunctions',
  'dotnet-awslambda',
  'dotnet-gcpfunctions',
] as const;

export const desktop = [
  'apple-macos',
  'dotnet',
  'dotnet-winforms',
  'dotnet-wpf',
  'java',
  'electron',
  'javascript-electron',
  'native',
  'native-crashpad',
  'native-breakpad',
  'native-minidump',
  'native-qt',
  'minidump',
  'unity',
  'flutter',
  'kotlin',
] as const;

const categoryList = [
  {id: 'popular', name: t('Popular'), platforms: popularPlatformCategories},
  {id: 'browser', name: t('Browser'), platforms: frontend},
  {id: 'server', name: t('Server'), platforms: backend},
  {id: 'mobile', name: t('Mobile'), platforms: mobile},
  {id: 'desktop', name: t('Desktop'), platforms: desktop},
  {id: 'serverless', name: t('Serverless'), platforms: serverless},
] as const;

export const sourceMaps: PlatformKey[] = [
  ...frontend,
  'react-native',
  'cordova',
  'electron',
];

export const tracing = [
  'python-tracing',
  'node-tracing',
  'react-native-tracing',
] as const;

export const performance: PlatformKey[] = [
  'javascript',
  'javascript-ember',
  'javascript-react',
  'javascript-vue',
  'php',
  'php-laravel',
  'python',
  'python-django',
  'python-flask',
  'python-sanic',
  'python-celery',
  'python-bottle',
  'python-pylons',
  'python-pyramid',
  'python-tornado',
  'python-rq',
  'node',
  'node-express',
  'node-koa',
  'node-connect',
];

export const releaseHealth: PlatformKey[] = [
  // frontend
  'javascript',
  'javascript-react',
  'javascript-angular',
  'javascript-angularjs',
  'javascript-backbone',
  'javascript-ember',
  'javascript-gatsby',
  'javascript-vue',
  'javascript-nextjs',
  // mobile
  'android',
  'apple-ios',
  'cordova',
  'javascript-cordova',
  'react-native',
  'flutter',
  'dart-flutter',
  // backend
  'native',
  'node',
  'node-express',
  'node-koa',
  'node-connect',
  'python',
  'python-django',
  'python-flask',
  'python-sanic',
  'python-celery',
  'python-bottle',
  'python-pylons',
  'python-pyramid',
  'python-tornado',
  'python-rq',
  'rust',
  // serverless
  // desktop
  'apple-macos',
  'native',
  'native-crashpad',
  'native-breakpad',
  'native-qt',
];

/**
 * Additional aliases used for filtering in the platform picker
 */
export const filterAliases: Partial<Record<PlatformKey, string[]>> = {
  native: ['cpp', 'c++'],
};

export type PlatformKey =
  | typeof popularPlatformCategories[number]
  | typeof frontend[number]
  | typeof mobile[number]
  | typeof backend[number]
  | typeof desktop[number]
  | typeof tracing[number]
  | typeof serverless[number]
  | 'other';

export default categoryList;<|MERGE_RESOLUTION|>--- conflicted
+++ resolved
@@ -1,11 +1,8 @@
 import {t} from 'sentry/locale';
 
-<<<<<<< HEAD
-const popular = [
-=======
+
 export const popularPlatformCategories = [
   'javascript',
->>>>>>> e19b262b
   'javascript-react',
   'node',
   'javascript',
