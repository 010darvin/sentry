--- conflicted
+++ resolved
@@ -25,22 +25,15 @@
     location
   );
 
-<<<<<<< HEAD
-  const enabled = eventIDs.length > 0;
+  const enabled = Boolean(eventIDs.length);
 
-=======
->>>>>>> 7af7c1c8
   const response = useDiscoverQuery({
     eventView,
     location,
     orgSlug: slug,
     referrer,
     options: {
-<<<<<<< HEAD
       enabled,
-=======
-      enabled: Boolean(eventIDs.length),
->>>>>>> 7af7c1c8
     },
   });
   const data = (response.data?.data ?? []) as unknown as Transaction[];
