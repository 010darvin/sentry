--- conflicted
+++ resolved
@@ -40,18 +40,14 @@
 ) => {
   const location = useLocation();
 
-<<<<<<< HEAD
   const eventView = getEventView(
     moduleName,
     location,
     transaction,
     method,
     spanCategory,
-    orderBy
+    sorts
   );
-=======
-  const eventView = getEventView(moduleName, location, transaction, spanCategory, sorts);
->>>>>>> 7af7c1c8
 
   const {isLoading, data, pageLinks} = useSpansQuery<SpanMetrics[]>({
     eventView,
