import {Fragment} from 'react';
import {browserHistory} from 'react-router';
import styled from '@emotion/styled';
<<<<<<< HEAD
import * as qs from 'query-string';
=======
import {urlEncode} from '@sentry/utils';
import {Location} from 'history';
>>>>>>> 28c4a20d

import GridEditable, {
  COL_WIDTH_UNDEFINED,
  GridColumnHeader,
} from 'sentry/components/gridEditable';
import SortLink from 'sentry/components/gridEditable/sortLink';
import Link from 'sentry/components/links/link';
import Pagination, {CursorHandler} from 'sentry/components/pagination';
import {decodeScalar} from 'sentry/utils/queryString';
import {useLocation} from 'sentry/utils/useLocation';
import {TableColumnSort} from 'sentry/views/discover/table/types';
import DurationCell from 'sentry/views/starfish/components/tableCells/durationCell';
import ThroughputCell from 'sentry/views/starfish/components/tableCells/throughputCell';
import {TimeSpentCell} from 'sentry/views/starfish/components/tableCells/timeSpentCell';
import {useSpanList} from 'sentry/views/starfish/queries/useSpanList';
import {ModuleName, SpanMetricsFields} from 'sentry/views/starfish/types';
import {extractRoute} from 'sentry/views/starfish/utils/extractRoute';
import {DataTitles} from 'sentry/views/starfish/views/spans/types';

const SPANS_CURSOR_NAME = 'spansCursor';

type Props = {
  moduleName: ModuleName;
  onSetOrderBy: (orderBy: string) => void;
  orderBy: string;
  columnOrder?: TableColumnHeader[];
  endpoint?: string;
  limit?: number;
  method?: string;
  spanCategory?: string;
};

const {SPAN_SELF_TIME} = SpanMetricsFields;

export type SpanDataRow = {
  'p95(span.self_time)': number;
  'percentile_percent_change(span.self_time, 0.95)': number;
  'span.description': string;
  'span.domain': string;
  'span.group': string;
  'span.op': string;
  'sps()': number;
  'sps_percent_change()': number;
  'time_spent_percentage()': number;
};

export type Keys =
  | 'span.description'
  | 'span.op'
  | 'span.domain'
  | 'sps()'
  | 'p95(span.self_time)'
  | 'sps_percent_change()'
  | `sum(${typeof SPAN_SELF_TIME})`
  | 'time_spent_percentage()';
export type TableColumnHeader = GridColumnHeader<Keys>;

export default function SpansTable({
  moduleName,
  orderBy,
  onSetOrderBy,
  columnOrder,
  spanCategory,
  endpoint,
  method,
  limit = 25,
}: Props) {
  const location = useLocation();
  const spansCursor = decodeScalar(location.query?.[SPANS_CURSOR_NAME]);
  const {isLoading, data, pageLinks} = useSpanList(
    moduleName ?? ModuleName.ALL,
    endpoint,
    spanCategory,
    orderBy,
    limit,
    'use-span-list',
    spansCursor
  );

  const endpointMethod = decodeScalar(location.query?.['http.method']);

  const handleCursor: CursorHandler = (cursor, pathname, query) => {
    browserHistory.push({
      pathname,
      query: {...query, [SPANS_CURSOR_NAME]: cursor},
    });
  };

  return (
    <Fragment>
      <GridEditable
        isLoading={isLoading}
        data={data}
        columnOrder={columnOrder ?? getColumns(moduleName)}
        columnSortBy={
          orderBy ? [] : [{key: orderBy, order: 'desc'} as TableColumnSort<Keys>]
        }
        grid={{
          renderHeadCell: getRenderHeadCell(orderBy, onSetOrderBy),
          renderBodyCell: (column, row) =>
<<<<<<< HEAD
            renderBodyCell(column, row, endpoint, endpointMethod),
=======
            renderBodyCell(column, row, location, endpoint, method),
>>>>>>> 28c4a20d
        }}
        location={location}
      />
      <Pagination pageLinks={pageLinks} onCursor={handleCursor} />
    </Fragment>
  );
}

function getRenderHeadCell(orderBy: string, onSetOrderBy: (orderBy: string) => void) {
  function renderHeadCell(column: TableColumnHeader): React.ReactNode {
    return (
      <SortLink
        align="left"
        canSort
        direction={orderBy === column.key ? 'desc' : undefined}
        onClick={() => {
          onSetOrderBy(`${column.key}`);
        }}
        title={column.name}
        generateSortLink={() => {
          return {
            ...location,
          };
        }}
      />
    );
  }

  return renderHeadCell;
}

function renderBodyCell(
  column: TableColumnHeader,
  row: SpanDataRow,
<<<<<<< HEAD
  endpoint?: string,
  endpointMethod?: string
=======
  location: Location,
  endpoint?: string,
  method?: string
>>>>>>> 28c4a20d
): React.ReactNode {
  if (column.key === 'span.description') {
    const queryString = {
      endpoint,
      endpointMethod,
    };
    return (
      <OverflowEllipsisTextContainer>
        {row['span.group'] ? (
          <Link
<<<<<<< HEAD
            to={`/starfish/span/${row['span.group']}${
              queryString ? `?${qs.stringify(queryString)}` : ''
=======
            to={`/starfish/${extractRoute(location)}/span/${row['span.group']}${
              endpoint && method ? `?${urlEncode({endpoint, method})}` : ''
>>>>>>> 28c4a20d
            }`}
          >
            {row['span.description'] || '<null>'}
          </Link>
        ) : (
          row['span.description'] || '<null>'
        )}
      </OverflowEllipsisTextContainer>
    );
  }

  if (column.key === 'time_spent_percentage()') {
    return (
      <TimeSpentCell
        timeSpentPercentage={row['time_spent_percentage()']}
        totalSpanTime={row[`sum(${SPAN_SELF_TIME})`]}
      />
    );
  }

  if (column.key === 'sps()') {
    return (
      <ThroughputCell
        throughputPerSecond={row['sps()']}
        delta={row['sps_percent_change()']}
      />
    );
  }

  if (column.key === 'p95(span.self_time)') {
    return (
      <DurationCell
        milliseconds={row['p95(span.self_time)']}
        delta={row['percentile_percent_change(span.self_time, 0.95)']}
      />
    );
  }

  return row[column.key];
}

function getDomainHeader(moduleName: ModuleName) {
  if (moduleName === ModuleName.HTTP) {
    return 'Host';
  }
  if (moduleName === ModuleName.DB) {
    return 'Table';
  }
  return 'Domain';
}
function getDescriptionHeader(moduleName: ModuleName) {
  if (moduleName === ModuleName.HTTP) {
    return 'URL';
  }
  if (moduleName === ModuleName.DB) {
    return 'Query';
  }
  return 'Description';
}

function getColumns(moduleName: ModuleName): TableColumnHeader[] {
  const description = getDescriptionHeader(moduleName);

  const domain = getDomainHeader(moduleName);

  const order: TableColumnHeader[] = [
    {
      key: 'span.op',
      name: 'Operation',
      width: 120,
    },
    {
      key: 'span.description',
      name: description,
      width: COL_WIDTH_UNDEFINED,
    },
    ...(moduleName !== ModuleName.ALL
      ? [
          {
            key: 'span.domain',
            name: domain,
            width: COL_WIDTH_UNDEFINED,
          } as TableColumnHeader,
        ]
      : []),
    {
      key: 'sps()',
      name: 'Throughput',
      width: 175,
    },
    {
      key: `p95(${SPAN_SELF_TIME})`,
      name: DataTitles.p95,
      width: 175,
    },
    {
      key: 'time_spent_percentage()',
      name: DataTitles.timeSpent,
      width: COL_WIDTH_UNDEFINED,
    },
  ];

  return order;
}

export const OverflowEllipsisTextContainer = styled('span')`
  text-overflow: ellipsis;
  overflow: hidden;
  white-space: nowrap;
`;<|MERGE_RESOLUTION|>--- conflicted
+++ resolved
@@ -1,12 +1,8 @@
 import {Fragment} from 'react';
 import {browserHistory} from 'react-router';
 import styled from '@emotion/styled';
-<<<<<<< HEAD
+import {Location} from 'history';
 import * as qs from 'query-string';
-=======
-import {urlEncode} from '@sentry/utils';
-import {Location} from 'history';
->>>>>>> 28c4a20d
 
 import GridEditable, {
   COL_WIDTH_UNDEFINED,
@@ -86,8 +82,6 @@
     spansCursor
   );
 
-  const endpointMethod = decodeScalar(location.query?.['http.method']);
-
   const handleCursor: CursorHandler = (cursor, pathname, query) => {
     browserHistory.push({
       pathname,
@@ -107,11 +101,7 @@
         grid={{
           renderHeadCell: getRenderHeadCell(orderBy, onSetOrderBy),
           renderBodyCell: (column, row) =>
-<<<<<<< HEAD
-            renderBodyCell(column, row, endpoint, endpointMethod),
-=======
             renderBodyCell(column, row, location, endpoint, method),
->>>>>>> 28c4a20d
         }}
         location={location}
       />
@@ -146,14 +136,9 @@
 function renderBodyCell(
   column: TableColumnHeader,
   row: SpanDataRow,
-<<<<<<< HEAD
+  location: Location,
   endpoint?: string,
   endpointMethod?: string
-=======
-  location: Location,
-  endpoint?: string,
-  method?: string
->>>>>>> 28c4a20d
 ): React.ReactNode {
   if (column.key === 'span.description') {
     const queryString = {
@@ -164,13 +149,8 @@
       <OverflowEllipsisTextContainer>
         {row['span.group'] ? (
           <Link
-<<<<<<< HEAD
-            to={`/starfish/span/${row['span.group']}${
+            to={`/starfish/${extractRoute(location)}/span/${row['span.group']}${
               queryString ? `?${qs.stringify(queryString)}` : ''
-=======
-            to={`/starfish/${extractRoute(location)}/span/${row['span.group']}${
-              endpoint && method ? `?${urlEncode({endpoint, method})}` : ''
->>>>>>> 28c4a20d
             }`}
           >
             {row['span.description'] || '<null>'}
