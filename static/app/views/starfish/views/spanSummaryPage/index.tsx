import {RouteComponentProps} from 'react-router';
import styled from '@emotion/styled';
import * as qs from 'query-string';

import Breadcrumbs from 'sentry/components/breadcrumbs';
import DatePageFilter from 'sentry/components/datePageFilter';
import * as Layout from 'sentry/components/layouts/thirds';
import PageFiltersContainer from 'sentry/components/organizations/pageFilters/container';
import {Panel, PanelBody} from 'sentry/components/panels';
import QuestionTooltip from 'sentry/components/questionTooltip';
import {t} from 'sentry/locale';
import {space} from 'sentry/styles/space';
import {
  PageErrorAlert,
  PageErrorProvider,
} from 'sentry/utils/performance/contexts/pageError';
import useOrganization from 'sentry/utils/useOrganization';
import {normalizeUrl} from 'sentry/utils/withDomainRequired';
import {P95_COLOR, THROUGHPUT_COLOR} from 'sentry/views/starfish/colours';
import Chart, {useSynchronizeCharts} from 'sentry/views/starfish/components/chart';
import ChartPanel from 'sentry/views/starfish/components/chartPanel';
import {SpanDescription} from 'sentry/views/starfish/components/spanDescription';
import DurationCell from 'sentry/views/starfish/components/tableCells/durationCell';
import ThroughputCell from 'sentry/views/starfish/components/tableCells/throughputCell';
import {TimeSpentCell} from 'sentry/views/starfish/components/tableCells/timeSpentCell';
import {useSpanMeta} from 'sentry/views/starfish/queries/useSpanMeta';
import {useSpanMetrics} from 'sentry/views/starfish/queries/useSpanMetrics';
import {useSpanMetricsSeries} from 'sentry/views/starfish/queries/useSpanMetricsSeries';
import {SpanMetricsFields} from 'sentry/views/starfish/types';
import formatThroughput from 'sentry/views/starfish/utils/chartValueFormatters/formatThroughput';
import {extractRoute} from 'sentry/views/starfish/utils/extractRoute';
import {ROUTE_NAMES} from 'sentry/views/starfish/utils/routeNames';
import {DataTitles} from 'sentry/views/starfish/views/spans/types';
import {SampleList} from 'sentry/views/starfish/views/spanSummaryPage/sampleList';
import {SpanTransactionsTable} from 'sentry/views/starfish/views/spanSummaryPage/spanTransactionsTable';

const {SPAN_SELF_TIME} = SpanMetricsFields;

type Props = {
  location: Location;
} & RouteComponentProps<{groupId: string}, {transaction: string}>;

function SpanSummaryPage({params, location}: Props) {
  const organization = useOrganization();
  const {groupId} = params;
<<<<<<< HEAD
  const {transaction, endpoint, endpointMethod} = location.query;
=======
  const {transaction, endpoint, method} = location.query;
>>>>>>> 28c4a20d

  const queryFilter = endpoint ? {transactionName: endpoint} : undefined;

  if (endpointMethod && queryFilter) {
    queryFilter['transaction.method'] = endpointMethod;
  }

  const {data: spanMetas} = useSpanMeta(
    groupId,
    queryFilter,
    'span-summary-page-span-meta'
  );
  // TODO: Span meta might in theory return more than one row! In that case, we
  // need to indicate in the UI that more than one set of meta corresponds to
  // the span group
  const span = {
    group: groupId,
    ...spanMetas?.[0],
  };

  const {data: spanMetrics} = useSpanMetrics(
    {group: groupId},
    queryFilter,
    [
      'sps()',
      `sum(${SPAN_SELF_TIME})`,
      `p95(${SPAN_SELF_TIME})`,
      'time_spent_percentage()',
    ],
    'span-summary-page-metrics'
  );

  const {isLoading: areSpanMetricsSeriesLoading, data: spanMetricsSeriesData} =
    useSpanMetricsSeries(
      {group: groupId},
      queryFilter,
      [`p95(${SPAN_SELF_TIME})`, 'sps()'],
      'sidebar-span-metrics'
    );

  useSynchronizeCharts([!areSpanMetricsSeriesLoading]);

  return (
    <Layout.Page>
      <PageFiltersContainer>
        <PageErrorProvider>
          <Layout.Header>
            <Layout.HeaderContent>
              <Breadcrumbs
                crumbs={[
                  {
                    label: t('Starfish'),
                    to: normalizeUrl(`/organizations/${organization.slug}/starfish/`),
                  },
                  {
                    label: ROUTE_NAMES[extractRoute(location)],
                    to: normalizeUrl(
                      `/organizations/${organization.slug}/starfish/${extractRoute(
                        location
                      )}/?${qs.stringify({
                        endpoint,
                        method,
                      })}`
                    ),
                  },
                  {
                    label: t('Span Summary'),
                  },
                ]}
              />
              <Layout.Title>
                {method && endpoint ? `${method} ${endpoint}` : t('Span Summary')}
              </Layout.Title>
            </Layout.HeaderContent>
          </Layout.Header>
          <Layout.Body>
            <Layout.Main fullWidth>
              <PageErrorAlert />
              <BlockContainer>
                <FilterOptionsContainer>
                  <DatePageFilter alignDropdown="left" />
                </FilterOptionsContainer>
                <BlockContainer>
                  <Block title={t('Operation')}>{span?.['span.op']}</Block>
                  <Block
                    title={t('Throughput')}
                    description={t('Throughput of this span per second')}
                  >
                    <ThroughputCell throughputPerSecond={spanMetrics?.['sps()']} />
                  </Block>
                  <Block
                    title={t('Duration (P95)')}
                    description={t('Time spent in this span')}
                  >
                    <DurationCell
                      milliseconds={spanMetrics?.[`p95(${SPAN_SELF_TIME})`]}
                    />
                  </Block>
                  <Block
                    title={t('Time Spent')}
                    description={t(
                      'Time spent in this span as a proportion of total application time'
                    )}
                  >
                    <TimeSpentCell
                      timeSpentPercentage={spanMetrics?.['time_spent_percentage()']}
                      totalSpanTime={spanMetrics?.[`p95(${SPAN_SELF_TIME})`]}
                    />
                  </Block>
                </BlockContainer>
              </BlockContainer>

              {span?.['span.description'] && (
                <BlockContainer>
                  <Block>
                    <Panel>
                      <DescriptionPanelBody>
                        <DescriptionContainer>
                          <DescriptionTitle>{t('Span Description')}</DescriptionTitle>
                          <SpanDescription spanMeta={spanMetas?.[0]} />
                        </DescriptionContainer>
                      </DescriptionPanelBody>
                    </Panel>
                  </Block>

                  <Block>
                    <ChartPanel title={DataTitles.throughput}>
                      <Chart
                        statsPeriod="24h"
                        height={140}
                        data={[spanMetricsSeriesData?.['sps()']]}
                        start=""
                        end=""
                        loading={areSpanMetricsSeriesLoading}
                        utc={false}
                        chartColors={[THROUGHPUT_COLOR]}
                        isLineChart
                        definedAxisTicks={4}
                        tooltipFormatterOptions={{
                          valueFormatter: value => formatThroughput(value),
                        }}
                      />
                    </ChartPanel>
                  </Block>

                  <Block>
                    <ChartPanel title={DataTitles.p95}>
                      <Chart
                        statsPeriod="24h"
                        height={140}
                        data={[spanMetricsSeriesData?.[`p95(${SPAN_SELF_TIME})`]]}
                        start=""
                        end=""
                        loading={areSpanMetricsSeriesLoading}
                        utc={false}
                        chartColors={[P95_COLOR]}
                        isLineChart
                        definedAxisTicks={4}
                      />
                    </ChartPanel>
                  </Block>
                </BlockContainer>
              )}

<<<<<<< HEAD
              {span && <SpanTransactionsTable span={span} endpoint={endpoint} />}
              {endpoint && (
                <Button
                  to={{
                    pathname: location.pathname,
                    query: omit(location.query, 'endpoint', 'endpointMethod'),
                  }}
                >
                  {t('View More Endpoints')}
                </Button>
=======
              {span && (
                <SpanTransactionsTable span={span} endpoint={endpoint} method={method} />
>>>>>>> 28c4a20d
              )}

              {transaction && span?.group && (
                <SampleList groupId={span.group} transactionName={transaction} />
              )}
            </Layout.Main>
          </Layout.Body>
        </PageErrorProvider>
      </PageFiltersContainer>
    </Layout.Page>
  );
}

const FilterOptionsContainer = styled('div')`
  display: flex;
  flex-direction: row;
  gap: ${space(1)};
  align-items: center;
  flex: 1;
`;

type BlockProps = {
  children: React.ReactNode;
  description?: React.ReactNode;
  title?: React.ReactNode;
};

export function Block({title, description, children}: BlockProps) {
  return (
    <BlockWrapper>
      <BlockTitle>
        {title}
        {description && (
          <BlockTooltipContainer>
            <QuestionTooltip size="sm" position="right" title={description} />
          </BlockTooltipContainer>
        )}
      </BlockTitle>
      <BlockContent>{children}</BlockContent>
    </BlockWrapper>
  );
}

const BlockTitle = styled('h3')`
  color: ${p => p.theme.gray300};
  font-size: ${p => p.theme.fontSizeMedium};
  margin: 0;
  margin-bottom: ${space(1)};
  white-space: nowrap;
`;

const BlockContent = styled('h4')`
  margin: 0;
  font-weight: normal;
`;

const BlockTooltipContainer = styled('span')`
  margin-left: ${space(1)};
`;

export const BlockContainer = styled('div')`
  display: flex;
  & > div:last-child {
    padding-right: ${space(1)};
  }
  padding-bottom: ${space(2)};
`;

const DescriptionContainer = styled('div')`
  width: 100%;
  padding: ${space(1)};
  font-size: 1rem;
  line-height: 1.2;
`;

const DescriptionPanelBody = styled(PanelBody)`
  padding: ${space(2)};
  height: 208px;
`;

const BlockWrapper = styled('div')`
  padding-right: ${space(4)};
  flex: 1;
`;

const DescriptionTitle = styled('h4')`
  font-size: 1rem;
  font-weight: 600;
  line-height: 1.2;
`;

export default SpanSummaryPage;<|MERGE_RESOLUTION|>--- conflicted
+++ resolved
@@ -43,11 +43,7 @@
 function SpanSummaryPage({params, location}: Props) {
   const organization = useOrganization();
   const {groupId} = params;
-<<<<<<< HEAD
   const {transaction, endpoint, endpointMethod} = location.query;
-=======
-  const {transaction, endpoint, method} = location.query;
->>>>>>> 28c4a20d
 
   const queryFilter = endpoint ? {transactionName: endpoint} : undefined;
 
@@ -109,7 +105,7 @@
                         location
                       )}/?${qs.stringify({
                         endpoint,
-                        method,
+                        'http.method': endpointMethod,
                       })}`
                     ),
                   },
@@ -119,7 +115,9 @@
                 ]}
               />
               <Layout.Title>
-                {method && endpoint ? `${method} ${endpoint}` : t('Span Summary')}
+                {endpointMethod && endpoint
+                  ? `${endpointMethod} ${endpoint}`
+                  : t('Span Summary')}
               </Layout.Title>
             </Layout.HeaderContent>
           </Layout.Header>
@@ -212,21 +210,12 @@
                 </BlockContainer>
               )}
 
-<<<<<<< HEAD
-              {span && <SpanTransactionsTable span={span} endpoint={endpoint} />}
-              {endpoint && (
-                <Button
-                  to={{
-                    pathname: location.pathname,
-                    query: omit(location.query, 'endpoint', 'endpointMethod'),
-                  }}
-                >
-                  {t('View More Endpoints')}
-                </Button>
-=======
               {span && (
-                <SpanTransactionsTable span={span} endpoint={endpoint} method={method} />
->>>>>>> 28c4a20d
+                <SpanTransactionsTable
+                  span={span}
+                  endpoint={endpoint}
+                  endpointMethod={endpointMethod}
+                />
               )}
 
               {transaction && span?.group && (
