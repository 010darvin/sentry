import {useMemo} from 'react';

import EventEntry from 'sentry/components/events/eventEntry';
import {useReplayContext} from 'sentry/components/replays/replayContext';
import TagsTable from 'sentry/components/tagsTable';
import type {Entry, Event} from 'sentry/types/event';
import {EntryType} from 'sentry/types/event';
import isErrorCrumb from 'sentry/utils/replays/isErrorCrumb';
import ReplayReader from 'sentry/utils/replays/replayReader';
import useOrganization from 'sentry/utils/useOrganization';
import {useRouteContext} from 'sentry/utils/useRouteContext';

import Console from './console';
import IssueList from './issueList';
import MemoryChart from './memoryChart';
import Trace from './trace';
import useActiveTabFromLocation from './useActiveTabFromLocation';

type Props = {
  replay: ReplayReader;
};

<<<<<<< HEAD
const DEFAULT_TAB = ReplayTabs.PERFORMANCE;

function getBreadcrumbsForConsole(breadcrumbEntry: Entry) {
  return breadcrumbEntry.data.values.filter(
    breadcrumb => breadcrumb.category === 'console' || isErrorCrumb(breadcrumb)
=======
function getBreadcrumbsByCategory(breadcrumbEntry: Entry, categories: string[]) {
  return breadcrumbEntry.data.values.filter(breadcrumb =>
    categories.includes(breadcrumb.category)
>>>>>>> 90783e12
  );
}

function FocusArea({replay}: Props) {
  const active = useActiveTabFromLocation();
  const {routes, router} = useRouteContext();
  const {currentTime, currentHoverTime, setCurrentTime, setCurrentHoverTime} =
    useReplayContext();
  const organization = useOrganization();

  const event = replay.getEvent();
  const spansEntry = replay.getEntryType(EntryType.SPANS);

  // Memoize this because re-renders will interfere with the mouse state of the
  // chart (e.g. on mouse over and out)
  const memorySpans = useMemo(() => {
    return replay.getRawSpans().filter(replay.isMemorySpan);
  }, [replay]);

  switch (active) {
    case 'console':
      const breadcrumbEntry = replay.getEntryType(EntryType.BREADCRUMBS);
      const consoleMessages = getBreadcrumbsForConsole(breadcrumbEntry);

      return (
        <div id="console">
          <Console breadcrumbs={consoleMessages ?? []} orgSlug={organization.slug} />
        </div>
      );
    case 'performance': {
      const nonMemorySpansEntry = {
        ...spansEntry,
        data: spansEntry.data.filter(replay.isNotMemorySpan),
      };
      const performanceEvent = {
        ...event,
        entries: [nonMemorySpansEntry],
      } as Event;
      return (
        <div id="performance">
          <EventEntry
            projectSlug={getProjectSlug(performanceEvent)}
            // group={group}
            organization={organization}
            event={performanceEvent}
            entry={nonMemorySpansEntry}
            route={routes[routes.length - 1]}
            router={router}
          />
        </div>
      );
    }
    case 'trace':
      return (
        <div id="trace">
          <Trace organization={organization} event={event} />
        </div>
      );
    case 'issues':
      return (
        <div id="issues">
          <IssueList replayId={event.id} projectId={event.projectID} />
        </div>
      );
    case 'tags':
      return (
        <div id="tags">
          <TagsTable generateUrl={() => ''} event={event} query="" />
        </div>
      );
    case 'memory':
      return (
        <MemoryChart
          currentTime={currentTime}
          currentHoverTime={currentHoverTime}
          memorySpans={memorySpans}
          setCurrentTime={setCurrentTime}
          setCurrentHoverTime={setCurrentHoverTime}
          startTimestamp={event.startTimestamp}
        />
      );
    default:
      return null;
  }
}

function getProjectSlug(event: Event) {
  return event.projectSlug || event['project.name']; // seems janky
}

export default FocusArea;<|MERGE_RESOLUTION|>--- conflicted
+++ resolved
@@ -20,17 +20,9 @@
   replay: ReplayReader;
 };
 
-<<<<<<< HEAD
-const DEFAULT_TAB = ReplayTabs.PERFORMANCE;
-
 function getBreadcrumbsForConsole(breadcrumbEntry: Entry) {
   return breadcrumbEntry.data.values.filter(
     breadcrumb => breadcrumb.category === 'console' || isErrorCrumb(breadcrumb)
-=======
-function getBreadcrumbsByCategory(breadcrumbEntry: Entry, categories: string[]) {
-  return breadcrumbEntry.data.values.filter(breadcrumb =>
-    categories.includes(breadcrumb.category)
->>>>>>> 90783e12
   );
 }
 
