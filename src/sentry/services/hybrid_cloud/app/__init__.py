--- conflicted
+++ resolved
@@ -1,36 +1,26 @@
 from __future__ import annotations
 
 import abc
-<<<<<<< HEAD
-from typing import List, Optional
-
-from pydantic.fields import Field
+import datetime
+from dataclasses import field
+from typing import TYPE_CHECKING, Any, List, Mapping, Optional, Protocol, TypedDict
 
 from sentry.constants import SentryAppInstallationStatus
+from sentry.models import SentryApp, SentryAppInstallation
 from sentry.services.hybrid_cloud import (
     InterfaceWithLifecycle,
     RpcModel,
     silo_mode_delegation,
     stubbed,
 )
-=======
-import datetime
-from dataclasses import dataclass, field
-from typing import TYPE_CHECKING, Any, List, Mapping, Optional, Protocol, TypedDict
-
-from sentry.constants import SentryAppInstallationStatus
-from sentry.models import SentryApp, SentryAppInstallation
-from sentry.services.hybrid_cloud import InterfaceWithLifecycle, silo_mode_delegation, stubbed
 from sentry.services.hybrid_cloud.filter_query import FilterQueryInterface
->>>>>>> 675dfa53
 from sentry.silo import SiloMode
 
 if TYPE_CHECKING:
     from sentry.mediators.external_requests.alert_rule_action_requester import AlertRuleActionResult
 
 
-@dataclass
-class RpcSentryAppService:
+class RpcSentryAppService(RpcModel):
     """
     A `SentryAppService` (a notification service) wrapped up and serializable via the
     rpc interface.
@@ -41,8 +31,7 @@
     service_type: str = "sentry_app"
 
 
-@dataclass
-class RpcSentryAppInstallation:
+class RpcSentryAppInstallation(RpcModel):
     id: int = -1
     organization_id: int = -1
     status: int = SentryAppInstallationStatus.PENDING
@@ -51,16 +40,14 @@
     uuid: str = ""
 
 
-@dataclass
-class RpcSentryAppComponent:
+class RpcSentryAppComponent(RpcModel):
     uuid: str = ""
     sentry_app_id: int = -1
     type: str = ""
     schema: Mapping[str, Any] = field(default_factory=dict)
 
 
-@dataclass
-class RpcSentryApp:
+class RpcSentryApp(RpcModel):
     id: int = -1
     scope_list: List[str] = field(default_factory=list)
     application_id: int = -1
@@ -89,8 +76,7 @@
         pass
 
 
-@dataclass
-class RpcSentryAppEventData(SentryAppEventDataInterface):
+class RpcSentryAppEventData(RpcModel, SentryAppEventDataInterface):
     id: str = ""
     label: str = ""
     action_type: str = ""
@@ -210,36 +196,4 @@
         SiloMode.CONTROL: impl_with_db,
         SiloMode.REGION: stubbed(impl_with_db, SiloMode.CONTROL),
     }
-<<<<<<< HEAD
-)
-
-
-class RpcSentryApp(RpcModel):
-    id: int = -1
-    scope_list: List[str] = Field(default_factory=list)
-    application_id: int = -1
-    proxy_user_id: Optional[int] = None  # can be null on deletion.
-    owner_id: int = -1  # relation to an organization
-    name: str = ""
-    slug: str = ""
-    uuid: str = ""
-    events: List[str] = Field(default_factory=list)
-
-
-ApiSentryApp = RpcSentryApp
-
-
-class RpcSentryAppInstallation(RpcModel):
-    id: int = -1
-    organization_id: int = -1
-    status: int = SentryAppInstallationStatus.PENDING
-    sentry_app: RpcSentryApp = Field(default_factory=lambda: RpcSentryApp())
-
-
-ApiSentryAppInstallation = RpcSentryAppInstallation
-
-
-from sentry.models import SentryApp, SentryAppInstallation
-=======
-)
->>>>>>> 675dfa53
+)