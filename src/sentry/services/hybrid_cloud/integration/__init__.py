--- conflicted
+++ resolved
@@ -5,11 +5,7 @@
 
 from abc import abstractmethod
 from datetime import datetime
-<<<<<<< HEAD
-from typing import Any, Dict, Iterable, List, Optional, Tuple
-=======
 from typing import TYPE_CHECKING, Any, Dict, Iterable, List, Optional, Tuple, Union
->>>>>>> d60cc354
 
 from sentry.constants import ObjectStatus
 from sentry.models.integrations import Integration, OrganizationIntegration
