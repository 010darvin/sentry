"""This module has the logic for querying Snuba for the hourly event count for a list of groups.
This is later used for generating group forecasts for determining when a group may be escalating.
"""

import logging
from collections import defaultdict
from datetime import datetime, timedelta
from typing import Dict, List, Sequence, Tuple, TypedDict

from snuba_sdk import (
    Column,
    Condition,
    Direction,
    Entity,
    Function,
    Limit,
    Offset,
    Op,
    OrderBy,
    Query,
    Request,
)

from sentry import analytics
from sentry.issues.escalating_group_forecast import EscalatingGroupForecast
from sentry.issues.escalating_issues_alg import GroupCount
from sentry.issues.grouptype import GroupCategory
from sentry.models import Group
from sentry.models.group import GroupStatus
from sentry.models.groupinbox import GroupInboxReason, add_group_to_inbox
from sentry.snuba.dataset import Dataset, EntityKey
from sentry.types.group import GroupSubStatus
from sentry.utils.cache import cache
from sentry.utils.snuba import raw_snql_query

logger = logging.getLogger(__name__)

__all__ = ["parse_groups_past_counts", "is_escalating"]

REFERRER = "sentry.issues.escalating"
ELEMENTS_PER_SNUBA_PAGE = 10000  # This is the maximum value for Snuba
# The amount of data needed to generate a group forecast
BUCKETS_PER_GROUP = 7 * 24
ONE_WEEK_DURATION = 7
IS_ESCALATING_REFERRER = "sentry.issues.escalating.is_escalating"
GROUP_HOURLY_COUNT_TTL = 60

GroupsCountResponse = TypedDict(
    "GroupsCountResponse",
    {"group_id": int, "hourBucket": str, "count()": int, "project_id": int},
)

ParsedGroupsCount = Dict[int, GroupCount]


def query_groups_past_counts(groups: Sequence[Group]) -> List[GroupsCountResponse]:
    """Query Snuba for the counts for every group bucketed into hours.

    It optimizes the query by guaranteeing that we look at group_ids that are from the same project id.
    This is important for Snuba as the data is stored in blocks related to the project id.

    We maximize the number of projects and groups to reduce the total number of Snuba queries.
    Each project may not have enough groups in order to reach the max number of returned
    elements (ELEMENTS_PER_SNUBA_PAGE), thus, projects with few groups should be grouped together until
    we get at least a certain number of groups.

    NOTE: Groups with less than the maximum number of buckets (think of groups with just 1 event or less
    than 7 days old) will skew the optimization since we may only get one page and less elements than the max
    ELEMENTS_PER_SNUBA_PAGE.
    """
    all_results = []  # type: ignore[var-annotated]
    if not groups:
        return all_results

    processor = GroupCountProcessor(category=GroupCategory.ERROR)
    all_results += processor.query_groups_past_counts(groups)

    return all_results


class GroupCountProcessor:
    """Instanciate this class with a group category and then call query_groups_past_counts to
    query Snuba for the counts for every group bucketed into hours."""

    def __init__(self, category: GroupCategory) -> None:
        self.category = category
        self.start_date, self.end_date = _start_and_end_dates()

    def query_groups_past_counts(self, groups: Sequence[Group]) -> List[GroupsCountResponse]:
        """Given a list of groups, query Snuba for their hourly bucket count."""
        all_results = []  # type: ignore[var-annotated]
        if not groups:
            return all_results

        group_ids_by_project = self._extract_project_and_group_ids(groups)
        proj_ids, group_ids = [], []
        processed_projects = 0
        total_projects_count = len(group_ids_by_project)
        organization_id = groups[0].project.organization.id

        # This iteration guarantees that all groups for a project will be queried in the same call
        # and only one page where the groups could be mixed with groups from another project
        # Iterating over the sorted keys guarantees results for tests
        for proj_id in sorted(group_ids_by_project.keys()):
            _group_ids = group_ids_by_project[proj_id]
            # Add them to the list of projects and groups to query
            proj_ids.append(proj_id)
            group_ids += _group_ids
            processed_projects += 1
            potential_num_elements = len(_group_ids) * BUCKETS_PER_GROUP
            # This is trying to maximize the number of groups on the first page
            if (
                processed_projects < total_projects_count
                and potential_num_elements < ELEMENTS_PER_SNUBA_PAGE
            ):
                continue

            all_results += self._query_with_pagination(organization_id, proj_ids, group_ids)
            # We're ready for a new set of projects and ids
            proj_ids, group_ids = [], []

        return all_results

    def _query_with_pagination(
        self,
        organization_id: int,
        project_ids: Sequence[int],
        group_ids: Sequence[int],
    ) -> List[GroupsCountResponse]:
        """Query Snuba for event counts for the given list of project ids and groups ids in
        a time range."""
        all_results = []
        offset = 0
        while True:
            query = self._generate_query(project_ids, group_ids, offset)
            request = Request(
                dataset=_issue_category_dataset(self.category),
                app_id=REFERRER,
                query=query,
                tenant_ids={"referrer": REFERRER, "organization_id": organization_id},
            )
            results = raw_snql_query(request, referrer=REFERRER)["data"]
            all_results += results
            offset += ELEMENTS_PER_SNUBA_PAGE
            if not results or len(results) < ELEMENTS_PER_SNUBA_PAGE:
                break

        return all_results

    def _generate_query(
        self,
        project_ids: Sequence[int],
        group_ids: Sequence[int],
        offset: int,
    ) -> Query:
        """This simply generates a query based on the passed parameters"""
        group_id_col = Column("group_id")
        proj_id_col = Column("project_id")
        return Query(
            match=Entity(_issue_category_entity(self.category)),
            select=[
                proj_id_col,
                group_id_col,
                Function("toStartOfHour", [Column("timestamp")], "hourBucket"),
                Function("count", []),
            ],
            groupby=[proj_id_col, group_id_col, Column("hourBucket")],
            where=[
                Condition(proj_id_col, Op.IN, Function("tuple", project_ids)),
                Condition(Column("group_id"), Op.IN, Function("tuple", group_ids)),
                Condition(Column("timestamp"), Op.GTE, self.start_date),
                Condition(Column("timestamp"), Op.LT, self.end_date),
            ],
            limit=Limit(ELEMENTS_PER_SNUBA_PAGE),
            offset=Offset(offset),
            orderby=[
                OrderBy(proj_id_col, Direction.ASC),
                OrderBy(group_id_col, Direction.ASC),
                OrderBy(Column("hourBucket"), Direction.ASC),
            ],
        )

    def _extract_project_and_group_ids(self, groups: Sequence[Group]) -> Dict[int, List[int]]:
        """Return all project and group IDs from a list of Group"""
        group_ids_by_project: Dict[int, List[int]] = defaultdict(list)
        for group in groups:
            group_ids_by_project[group.project_id].append(group.id)

        return group_ids_by_project


def _start_and_end_dates(hours: int = BUCKETS_PER_GROUP) -> Tuple[datetime, datetime]:
    """Return the start and end date of N hours time range."""
    end_datetime = datetime.now()
    return end_datetime - timedelta(hours=hours), end_datetime


def parse_groups_past_counts(response: Sequence[GroupsCountResponse]) -> ParsedGroupsCount:
    """
    Return the parsed snuba response for groups past counts to be used in generate_issue_forecast.
    ParsedGroupCount is of the form {<group_id>: {"intervals": [str], "data": [int]}}.

    `response`: Snuba response for group event counts
    """
    group_counts: ParsedGroupsCount = {}
    group_ids_list = group_counts.keys()
    for data in response:
        group_id = data["group_id"]
        if group_id not in group_ids_list:
            group_counts[group_id] = {
                "intervals": [data["hourBucket"]],
                "data": [data["count()"]],
            }
        else:
            group_counts[group_id]["intervals"].append(data["hourBucket"])
            group_counts[group_id]["data"].append(data["count()"])
    return group_counts


<<<<<<< HEAD
def get_group_daily_count(organization_id: int, project_id: int, group: Group) -> int:
    """Return the number of events a group has had today"""
    key = f"daily-group-count:{project_id}:{group.id}"
    daily_count = cache.get(key)
=======
def _generate_query(
    project_ids: Sequence[int],
    group_ids: Sequence[int],
    offset: int,
    start_date: datetime,
    end_date: datetime,
) -> Query:
    """This simply generates a query based on the passed parameters"""
    group_id_col = Column("group_id")
    proj_id_col = Column("project_id")
    return Query(
        match=Entity(EntityKey.Events.value),
        select=[
            proj_id_col,
            group_id_col,
            Function("toStartOfHour", [Column("timestamp")], "hourBucket"),
            Function("count", []),
        ],
        groupby=[proj_id_col, group_id_col, Column("hourBucket")],
        where=[
            Condition(proj_id_col, Op.IN, Function("tuple", project_ids)),
            Condition(Column("group_id"), Op.IN, Function("tuple", group_ids)),
            Condition(Column("timestamp"), Op.GTE, start_date),
            Condition(Column("timestamp"), Op.LT, end_date),
        ],
        limit=Limit(ELEMENTS_PER_SNUBA_PAGE),
        offset=Offset(offset),
        orderby=[
            OrderBy(proj_id_col, Direction.ASC),
            OrderBy(group_id_col, Direction.ASC),
            OrderBy(Column("hourBucket"), Direction.ASC),
        ],
    )


def _start_and_end_dates(hours: int = BUCKETS_PER_GROUP) -> Tuple[datetime, datetime]:
    """Return the start and end date of N hours time range."""
    end_datetime = datetime.now()
    return end_datetime - timedelta(hours=hours), end_datetime


def _extract_project_and_group_ids(groups: Sequence[Group]) -> Dict[int, List[int]]:
    """Return all project and group IDs from a list of Group"""
    group_ids_by_project: Dict[int, List[int]] = defaultdict(list)
    for group in groups:
        group_ids_by_project[group.project_id].append(group.id)

    return group_ids_by_project


def get_group_hourly_count(organization_id: int, project_id: int, group_id: int) -> int:
    """Return the number of events a group has had today in the last hour"""
    key = f"hourly-group-count:{project_id}:{group_id}"
    hourly_count = cache.get(key)
>>>>>>> 9e7d47cc

    if hourly_count is None:
        now = datetime.now()
        current_hour = now.replace(minute=0, second=0, microsecond=0)
        query = Query(
            match=Entity(_issue_category_entity(group.issue_category)),
            select=[
                Function("count", []),
            ],
            where=[
                Condition(Column("project_id"), Op.EQ, project_id),
<<<<<<< HEAD
                Condition(Column("group_id"), Op.EQ, group.id),
                Condition(Column("timestamp"), Op.GTE, midnight),
=======
                Condition(Column("group_id"), Op.EQ, group_id),
                Condition(Column("timestamp"), Op.GTE, current_hour),
>>>>>>> 9e7d47cc
                Condition(Column("timestamp"), Op.LT, now),
            ],
        )
        request = Request(
            dataset=_issue_category_dataset(group.issue_category),
            app_id=IS_ESCALATING_REFERRER,
            query=query,
            tenant_ids={"referrer": IS_ESCALATING_REFERRER, "organization_id": organization_id},
        )
        hourly_count = int(
            raw_snql_query(request, referrer=IS_ESCALATING_REFERRER)["data"][0]["count()"]
        )
        cache.set(key, hourly_count, GROUP_HOURLY_COUNT_TTL)
    return int(hourly_count)


def is_escalating(group: Group) -> bool:
    """Return boolean depending on if the group is escalating or not"""
<<<<<<< HEAD
    group_daily_count = get_group_daily_count(
        group.project.organization.id, group.project.id, group
=======
    group_hourly_count = get_group_hourly_count(
        group.project.organization.id, group.project.id, group.id
>>>>>>> 9e7d47cc
    )
    forecast_today = EscalatingGroupForecast.fetch_todays_forecast(group.project.id, group.id)
    # Check if current event occurance is greater than forecast for today's date
    if group_hourly_count > forecast_today:
        group.substatus = GroupSubStatus.ESCALATING
        group.status = GroupStatus.UNRESOLVED
        add_group_to_inbox(group, GroupInboxReason.ESCALATING)

        analytics.record(
            "issue.escalating",
            organization_id=group.project.organization.id,
            project_id=group.project.id,
            group_id=group.id,
        )
        return True
    return False


def _issue_category_dataset(category: GroupCategory) -> Dataset:
    if category == GroupCategory.ERROR:
        return Dataset.Events.value
    else:
        raise NotImplementedError


def _issue_category_entity(category: GroupCategory) -> EntityKey:
    if category == GroupCategory.ERROR:
        return EntityKey.Events.value
    else:
        raise NotImplementedError<|MERGE_RESOLUTION|>--- conflicted
+++ resolved
@@ -217,67 +217,10 @@
     return group_counts
 
 
-<<<<<<< HEAD
-def get_group_daily_count(organization_id: int, project_id: int, group: Group) -> int:
-    """Return the number of events a group has had today"""
-    key = f"daily-group-count:{project_id}:{group.id}"
-    daily_count = cache.get(key)
-=======
-def _generate_query(
-    project_ids: Sequence[int],
-    group_ids: Sequence[int],
-    offset: int,
-    start_date: datetime,
-    end_date: datetime,
-) -> Query:
-    """This simply generates a query based on the passed parameters"""
-    group_id_col = Column("group_id")
-    proj_id_col = Column("project_id")
-    return Query(
-        match=Entity(EntityKey.Events.value),
-        select=[
-            proj_id_col,
-            group_id_col,
-            Function("toStartOfHour", [Column("timestamp")], "hourBucket"),
-            Function("count", []),
-        ],
-        groupby=[proj_id_col, group_id_col, Column("hourBucket")],
-        where=[
-            Condition(proj_id_col, Op.IN, Function("tuple", project_ids)),
-            Condition(Column("group_id"), Op.IN, Function("tuple", group_ids)),
-            Condition(Column("timestamp"), Op.GTE, start_date),
-            Condition(Column("timestamp"), Op.LT, end_date),
-        ],
-        limit=Limit(ELEMENTS_PER_SNUBA_PAGE),
-        offset=Offset(offset),
-        orderby=[
-            OrderBy(proj_id_col, Direction.ASC),
-            OrderBy(group_id_col, Direction.ASC),
-            OrderBy(Column("hourBucket"), Direction.ASC),
-        ],
-    )
-
-
-def _start_and_end_dates(hours: int = BUCKETS_PER_GROUP) -> Tuple[datetime, datetime]:
-    """Return the start and end date of N hours time range."""
-    end_datetime = datetime.now()
-    return end_datetime - timedelta(hours=hours), end_datetime
-
-
-def _extract_project_and_group_ids(groups: Sequence[Group]) -> Dict[int, List[int]]:
-    """Return all project and group IDs from a list of Group"""
-    group_ids_by_project: Dict[int, List[int]] = defaultdict(list)
-    for group in groups:
-        group_ids_by_project[group.project_id].append(group.id)
-
-    return group_ids_by_project
-
-
-def get_group_hourly_count(organization_id: int, project_id: int, group_id: int) -> int:
+def get_group_hourly_count(group: Group) -> int:
     """Return the number of events a group has had today in the last hour"""
-    key = f"hourly-group-count:{project_id}:{group_id}"
+    key = f"hourly-group-count:{group.project.id}:{group.id}"
     hourly_count = cache.get(key)
->>>>>>> 9e7d47cc
 
     if hourly_count is None:
         now = datetime.now()
@@ -288,14 +231,9 @@
                 Function("count", []),
             ],
             where=[
-                Condition(Column("project_id"), Op.EQ, project_id),
-<<<<<<< HEAD
+                Condition(Column("project_id"), Op.EQ, group.project.id),
                 Condition(Column("group_id"), Op.EQ, group.id),
-                Condition(Column("timestamp"), Op.GTE, midnight),
-=======
-                Condition(Column("group_id"), Op.EQ, group_id),
                 Condition(Column("timestamp"), Op.GTE, current_hour),
->>>>>>> 9e7d47cc
                 Condition(Column("timestamp"), Op.LT, now),
             ],
         )
@@ -303,7 +241,10 @@
             dataset=_issue_category_dataset(group.issue_category),
             app_id=IS_ESCALATING_REFERRER,
             query=query,
-            tenant_ids={"referrer": IS_ESCALATING_REFERRER, "organization_id": organization_id},
+            tenant_ids={
+                "referrer": IS_ESCALATING_REFERRER,
+                "organization_id": group.project.organization.id,
+            },
         )
         hourly_count = int(
             raw_snql_query(request, referrer=IS_ESCALATING_REFERRER)["data"][0]["count()"]
@@ -314,14 +255,7 @@
 
 def is_escalating(group: Group) -> bool:
     """Return boolean depending on if the group is escalating or not"""
-<<<<<<< HEAD
-    group_daily_count = get_group_daily_count(
-        group.project.organization.id, group.project.id, group
-=======
-    group_hourly_count = get_group_hourly_count(
-        group.project.organization.id, group.project.id, group.id
->>>>>>> 9e7d47cc
-    )
+    group_hourly_count = get_group_hourly_count(group)
     forecast_today = EscalatingGroupForecast.fetch_todays_forecast(group.project.id, group.id)
     # Check if current event occurance is greater than forecast for today's date
     if group_hourly_count > forecast_today:
