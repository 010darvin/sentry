from __future__ import annotations

from typing import Dict, Sequence, TypedDict
from uuid import uuid4

import rest_framework

from sentry import eventstream, features
from sentry.issues.grouptype import GroupCategory
from sentry.models import Activity, Group, GroupStatus, Project, User
from sentry.tasks.merge import merge_groups
from sentry.types.activity import ActivityType
from sentry.types.group import GroupSubStatus


class MergedGroup(TypedDict):
    parent: str
    children: list[str]


def handle_merge(
    group_list: Sequence[Group],
    project_lookup: Dict[int, Project],
    acting_user: User | None,
) -> MergedGroup:
    """
    Merge a list of groups into a single group.

    Returns a dict with the primary group id and a list of the merged group ids.
    """
    if any([group.issue_category != GroupCategory.ERROR for group in group_list]):
        raise rest_framework.exceptions.ValidationError(
            detail="Only error issues can be merged.", code=400
        )

    group_list_by_times_seen = sorted(group_list, key=lambda g: (g.times_seen, g.id), reverse=True)
    primary_group, groups_to_merge = group_list_by_times_seen[0], group_list_by_times_seen[1:]

    group_ids_to_merge = [g.id for g in groups_to_merge]
<<<<<<< HEAD
    group_ids_by_times_seen = [g.id for g in group_list_by_times_seen]
    eventstream_state = eventstream.start_merge(
=======
    eventstream_state = eventstream.backend.start_merge(
>>>>>>> 75ab6424
        primary_group.project_id, group_ids_to_merge, primary_group.id
    )

    Group.objects.filter(id__in=group_ids_to_merge).update(status=GroupStatus.PENDING_MERGE)

    transaction_id = uuid4().hex
    has_escalating_flag = features.has(
        "organizations:escalating-issues-v2", primary_group.organization
    )
    merge_forecasts = (
        has_escalating_flag
        and primary_group.status == GroupStatus.IGNORED
        and primary_group.substatus == GroupSubStatus.UNTIL_ESCALATING
    )
    delete_forecasts = has_escalating_flag and not merge_forecasts

    merge_groups.delay(
        from_object_ids=group_ids_to_merge,
        to_object_id=primary_group.id,
        transaction_id=transaction_id,
        eventstream_state=eventstream_state,
        handle_forecasts_ids=group_ids_by_times_seen
        if merge_forecasts or delete_forecasts
        else None,
        delete_forecasts=delete_forecasts,
    )

    Activity.objects.create(
        project=project_lookup[primary_group.project_id],
        group=primary_group,
        type=ActivityType.MERGE.value,
        user_id=acting_user.id if acting_user else None,
        data={"issues": [{"id": c.id} for c in groups_to_merge]},
    )

    return MergedGroup(
        parent=str(primary_group.id),
        children=[str(g.id) for g in groups_to_merge],
    )<|MERGE_RESOLUTION|>--- conflicted
+++ resolved
@@ -37,12 +37,8 @@
     primary_group, groups_to_merge = group_list_by_times_seen[0], group_list_by_times_seen[1:]
 
     group_ids_to_merge = [g.id for g in groups_to_merge]
-<<<<<<< HEAD
     group_ids_by_times_seen = [g.id for g in group_list_by_times_seen]
-    eventstream_state = eventstream.start_merge(
-=======
     eventstream_state = eventstream.backend.start_merge(
->>>>>>> 75ab6424
         primary_group.project_id, group_ids_to_merge, primary_group.id
     )
 
