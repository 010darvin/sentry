--- conflicted
+++ resolved
@@ -2873,15 +2873,11 @@
 # How long we should wait for a gateway proxy request to return before giving up
 GATEWAY_PROXY_TIMEOUT = None
 
-<<<<<<< HEAD
-# Used in tests to provide 'stub' implementations in certain tests.
-HYBRID_CLOUD_SERVICE_OVERRIDES = {}
-=======
+
 SENTRY_SLICING_LOGICAL_PARTITION_COUNT = 256
 # This maps a Sliceable for slicing by name and (lower logical partition, upper physical partition)
 # to a given slice. A slice is a set of physical resources in Sentry and Snuba.
 #
 # For each Sliceable, the range [0, SENTRY_SLICING_LOGICAL_PARTITION_COUNT) must be mapped
 # to a slice ID
-SENTRY_SLICING_CONFIG: Mapping[str, Mapping[Tuple[int, int], int]] = {}
->>>>>>> 887530f7
+SENTRY_SLICING_CONFIG: Mapping[str, Mapping[Tuple[int, int], int]] = {}