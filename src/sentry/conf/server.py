--- conflicted
+++ resolved
@@ -1568,13 +1568,10 @@
     "organizations:slack-escape-messages": False,
     # If true, allow to create/use org auth tokens
     "organizations:org-auth-tokens": False,
-<<<<<<< HEAD
     # Enable detecting SDK crashes during event processing
     "organizations:sdk-crash-detection": False,
-=======
     # Enables commenting on PRs from the Sentry comment bot.
     "organizations:pr-comment-bot": False,
->>>>>>> 268804e6
     # Adds additional filters and a new section to issue alert rules.
     "projects:alert-filters": True,
     # Enable functionality to specify custom inbound filters on events.
@@ -3446,15 +3443,11 @@
 # tests)
 SENTRY_METRICS_INDEXER_RAISE_VALIDATION_ERRORS = False
 
-<<<<<<< HEAD
-# The project ID for SDK Crash Monitoring to save the detected SDK crashed to.
-SDK_CRASH_DETECTION_PROJECT_ID = None
-
-SENTRY_FILE_COPY_ROLLOUT_RATE = 0.01
-=======
 SENTRY_FILE_COPY_ROLLOUT_RATE = 0.1
 
 # The Redis cluster to use for monitoring the health of
 # Celery queues.
 SENTRY_QUEUE_MONITORING_REDIS_CLUSTER = "default"
->>>>>>> 268804e6
+
+# The project ID for SDK Crash Monitoring to save the detected SDK crashed to.
+SDK_CRASH_DETECTION_PROJECT_ID = None