"""
sentry.models.user
~~~~~~~~~~~~~~~~~~

:copyright: (c) 2010-2014 by the Sentry Team, see AUTHORS for more details.
:license: BSD, see LICENSE for more details.
"""
from __future__ import absolute_import

import warnings

from django.contrib.auth.models import AbstractBaseUser, UserManager
from django.db import models
from django.utils import timezone
from django.utils.translation import ugettext_lazy as _

from sentry.db.models import BaseManager, Model


class UserManager(BaseManager, UserManager):
    pass


class User(Model, AbstractBaseUser):
    username = models.CharField(_('username'), max_length=128, unique=True)
    first_name = models.CharField(_('first name'), max_length=30, blank=True)
    last_name = models.CharField(_('last name'), max_length=30, blank=True)
    email = models.EmailField(_('email address'), blank=True)
    is_staff = models.BooleanField(
        _('staff status'), default=False,
        help_text=_('Designates whether the user can log into this admin '
                    'site.'))
    is_active = models.BooleanField(
        _('active'), default=True,
        help_text=_('Designates whether this user should be treated as '
                    'active. Unselect this instead of deleting accounts.'))
    is_superuser = models.BooleanField(
        _('superuser status'), default=False,
        help_text=_('Designates that this user has all permissions without '
                    'explicitly assigning them.'))
    is_managed = models.BooleanField(
        _('managed'), default=False,
        help_text=_('Designates whether this user should be treated as '
                    'managed. Select this to disallow the user from '
                    'modifying their account (username, password, etc).'))

    date_joined = models.DateTimeField(_('date joined'), default=timezone.now)

    objects = UserManager(cache_fields=['pk'])

    USERNAME_FIELD = 'username'
    REQUIRED_FIELDS = ['email']

    class Meta:
        app_label = 'sentry'
        db_table = 'auth_user'
        verbose_name = _('user')
        verbose_name_plural = _('users')

    def save(self, *args, **kwargs):
        if not self.username:
            self.username = self.email
        return super(User, self).save(*args, **kwargs)

    def has_perm(self, perm_name):
        warnings.warn('User.has_perm is deprecated', DeprecationWarning)
        return self.is_superuser

    def has_module_perms(self, app_label):
        # the admin requires this method
        return self.is_superuser

    def get_full_name(self):
        return self.first_name

    def get_short_name(self):
        return self.username

    def merge_to(from_user, to_user):
        # TODO: we could discover relations automatically and make this useful
        from sentry.models import (
<<<<<<< HEAD
            GroupBookmark, OrganizationMember, ProjectKey, Team, UserOption)
=======
            GroupBookmark, ProjectKey, Team, TeamMember, UserOption
        )
>>>>>>> 715c08e3

        for obj in ProjectKey.objects.filter(user=from_user):
            obj.update(user=to_user)
        for obj in OrganizationMember.objects.filter(user=from_user):
            obj.update(user=to_user)
        for obj in Team.objects.filter(owner=from_user):
            obj.update(owner=to_user)
        for obj in GroupBookmark.objects.filter(user=from_user):
            obj.update(user=to_user)
        for obj in UserOption.objects.filter(user=from_user):
            obj.update(user=to_user)

    def get_display_name(self):
        return self.first_name or self.username<|MERGE_RESOLUTION|>--- conflicted
+++ resolved
@@ -79,12 +79,8 @@
     def merge_to(from_user, to_user):
         # TODO: we could discover relations automatically and make this useful
         from sentry.models import (
-<<<<<<< HEAD
-            GroupBookmark, OrganizationMember, ProjectKey, Team, UserOption)
-=======
-            GroupBookmark, ProjectKey, Team, TeamMember, UserOption
+            GroupBookmark, OrganizationMember, ProjectKey, Team, UserOption
         )
->>>>>>> 715c08e3
 
         for obj in ProjectKey.objects.filter(user=from_user):
             obj.update(user=to_user)
