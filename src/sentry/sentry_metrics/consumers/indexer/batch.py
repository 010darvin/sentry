--- conflicted
+++ resolved
@@ -107,10 +107,6 @@
                     exc_info=True,
                 )
                 continue
-<<<<<<< HEAD
-=======
-
->>>>>>> acb55ad0
             try:
                 if self.__input_codec:
                     self.__input_codec.validate(parsed_payload)
@@ -124,7 +120,6 @@
                     extra={"payload_value": str(msg.payload.value)},
                     exc_info=True,
                 )
-<<<<<<< HEAD
             try:
                 parsed_payload["use_case_id"] = extract_use_case_id(parsed_payload["name"])
             except ValidationError:
@@ -136,8 +131,6 @@
                 )
                 continue
             self.parsed_payloads_by_offset[partition_offset] = parsed_payload
-=======
->>>>>>> acb55ad0
 
     @metrics.wraps("process_messages.filter_messages")
     def filter_messages(self, keys_to_remove: Sequence[PartitionIdxOffset]) -> None:
