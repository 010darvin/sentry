import dataclasses
import logging
import random
from typing import Any, Dict, Mapping, cast

import msgpack
import sentry_sdk
from arroyo import configure_metrics
from arroyo.backends.kafka.consumer import KafkaPayload
from arroyo.processing.strategies import RunTask, RunTaskWithMultiprocessing, TransformStep
from arroyo.processing.strategies.abstract import ProcessingStrategyFactory
from arroyo.processing.strategies.commit import CommitOffsets
from arroyo.types import Commit, Message, Partition
from django.conf import settings
from sentry_sdk.tracing import Span

<<<<<<< HEAD
from sentry.replays.usecases.ingest import (
    RecordingMessage,
    RecordingSegmentChunkMessage,
    RecordingSegmentMessage,
    ingest_chunk,
    ingest_recording_chunked,
    ingest_recording_not_chunked,
)
from sentry.snuba.utils import initialize_consumer_state
=======
from sentry.replays.usecases.ingest import RecordingMessage, ingest_recording
>>>>>>> a3ce1335

logger = logging.getLogger(__name__)


@dataclasses.dataclass
class MessageContext:
    message: Dict[str, Any]
    transaction: Span
    current_hub: sentry_sdk.Hub

    # The message attribute can cause large log messages to be emitted which can pin the CPU
    # to 100.
    def __repr__(self) -> str:
        return f"MessageContext(message_dict=..., transaction={repr(self.transaction)})"


class ProcessReplayRecordingStrategyFactory(ProcessingStrategyFactory[KafkaPayload]):
    """
    This consumer processes replay recordings, which are compressed payloads split up into
    chunks.
    """

    def __init__(
        self,
        input_block_size: int,
        max_batch_size: int,
        max_batch_time: int,
        num_processes: int,
        output_block_size: int,
        use_multi_proc: bool,
    ) -> None:
        self.input_block_size = input_block_size
        self.max_batch_size = max_batch_size
        self.max_batch_time = max_batch_time
        self.num_processes = num_processes
        self.output_block_size = output_block_size
        self.use_multi_proc = use_multi_proc

    def create_with_partitions(
        self,
        commit: Commit,
        partitions: Mapping[Partition, int],
    ) -> Any:
        if self.use_multi_proc:
            step = RunTaskWithMultiprocessing(
                function=move_replay_to_permanent_storage,
                next_step=CommitOffsets(commit),
                num_processes=self.num_processes,
                max_batch_size=self.max_batch_size,
                max_batch_time=self.max_batch_time,
                input_block_size=self.input_block_size,
                output_block_size=self.output_block_size,
                initializer=initialize_consumer_state,
            )
        else:
            step = RunTask(
                function=move_replay_to_permanent_storage,
                next_step=CommitOffsets(commit),
            )

        return TransformStep(
            function=initialize_message_context,
            next_step=step,
        )


def initialize_message_context(message: Message[KafkaPayload]) -> MessageContext:
    """Initialize a Sentry transaction and unpack the message."""
    transaction = sentry_sdk.start_transaction(
        name="replays.consumer.process_recording",
        op="replays.consumer",
        sampled=random.random()
        < getattr(settings, "SENTRY_REPLAY_RECORDINGS_CONSUMER_APM_SAMPLING", 0),
    )
    current_hub = sentry_sdk.Hub(sentry_sdk.Hub.current)
    message_dict = msgpack.unpackb(message.payload.value)
    return MessageContext(message_dict, transaction, current_hub)


def move_replay_to_permanent_storage(message: Message[MessageContext]) -> Any:
    """Move the replay payload to permanent storage."""
    context: MessageContext = message.payload
    message_dict = context.message
    message_type = message_dict["type"]

    if message_type == "replay_recording_not_chunked":
        ingest_recording(
            cast(RecordingMessage, message_dict), context.transaction, context.current_hub
        )
    else:
        raise ValueError(f"Invalid replays recording message type specified: {message_type}")


def initialize_metrics() -> None:
    from sentry.utils import metrics
    from sentry.utils.arroyo import MetricsWrapper

    metrics_wrapper = MetricsWrapper(metrics.backend, name="ingest_replays")
    configure_metrics(metrics_wrapper)<|MERGE_RESOLUTION|>--- conflicted
+++ resolved
@@ -14,19 +14,8 @@
 from django.conf import settings
 from sentry_sdk.tracing import Span
 
-<<<<<<< HEAD
-from sentry.replays.usecases.ingest import (
-    RecordingMessage,
-    RecordingSegmentChunkMessage,
-    RecordingSegmentMessage,
-    ingest_chunk,
-    ingest_recording_chunked,
-    ingest_recording_not_chunked,
-)
+from sentry.replays.usecases.ingest import RecordingMessage, ingest_recording
 from sentry.snuba.utils import initialize_consumer_state
-=======
-from sentry.replays.usecases.ingest import RecordingMessage, ingest_recording
->>>>>>> a3ce1335
 
 logger = logging.getLogger(__name__)
 
