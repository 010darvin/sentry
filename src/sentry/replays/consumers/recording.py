--- conflicted
+++ resolved
@@ -1,11 +1,7 @@
 import dataclasses
 import logging
 import random
-<<<<<<< HEAD
-from typing import Any, Dict, Mapping, Union, cast
-=======
-from typing import Any, Mapping
->>>>>>> 1a708946
+from typing import Any, Mapping, Union
 
 import sentry_sdk
 from arroyo import configure_metrics
@@ -19,12 +15,8 @@
 from sentry_kafka_schemas.schema_types.ingest_replay_recordings_v1 import ReplayRecording
 from sentry_sdk.tracing import Span
 
-<<<<<<< HEAD
-from sentry.replays.usecases.ingest import RecordingMessage, ingest_recording
+from sentry.replays.usecases.ingest import ingest_recording
 from sentry.snuba.utils import initialize_consumer_state
-=======
-from sentry.replays.usecases.ingest import ingest_recording
->>>>>>> 1a708946
 
 logger = logging.getLogger(__name__)
 
@@ -114,13 +106,7 @@
     context: MessageContext = message.payload
     message_dict = context.message
 
-<<<<<<< HEAD
-    if message_type == "replay_recording_not_chunked":
-        ingest_recording(
-            cast(RecordingMessage, message_dict), context.transaction, context.current_hub
-        )
-    else:
-        raise ValueError(f"Invalid replays recording message type specified: {message_type}")
+    ingest_recording(message_dict, context.transaction, context.current_hub)
 
 
 def initialize_metrics() -> None:
@@ -128,7 +114,4 @@
     from sentry.utils.arroyo import MetricsWrapper
 
     metrics_wrapper = MetricsWrapper(metrics.backend, name="ingest_replays")
-    configure_metrics(metrics_wrapper)
-=======
-    ingest_recording(message_dict, context.transaction, context.current_hub)
->>>>>>> 1a708946
+    configure_metrics(metrics_wrapper)