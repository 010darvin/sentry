<<<<<<< HEAD
=======
from __future__ import annotations

import signal
from typing import Any, MutableMapping

from arroyo import Topic
from arroyo.backends.kafka.configuration import build_kafka_consumer_configuration
from arroyo.backends.kafka.consumer import KafkaConsumer, KafkaPayload
from arroyo.commit import IMMEDIATE
from arroyo.processing.processor import StreamProcessor
from django.conf import settings

from sentry.replays.consumers.recording.factory import ProcessReplayRecordingStrategyFactory
from sentry.utils import kafka_config


def get_replays_recordings_consumer(
    topic: str,
    group_id: str,
    max_batch_size: int,
    auto_offset_reset: str,
    force_topic: str | None,
    force_cluster: str | None,
    **options: dict[str, str],
) -> StreamProcessor[KafkaPayload]:
    topic = force_topic or topic
    consumer_config = get_config(topic, group_id, auto_offset_reset, force_cluster)
    consumer = KafkaConsumer(consumer_config)
    processor = StreamProcessor(
        consumer=consumer,
        topic=Topic(topic),
        processor_factory=ProcessReplayRecordingStrategyFactory(),
        commit_policy=IMMEDIATE,
    )

    def handler(signum: int, frame: Any) -> None:
        processor.signal_shutdown()

    signal.signal(signal.SIGINT, handler)
    signal.signal(signal.SIGTERM, handler)
    return processor


def get_config(
    topic: str, group_id: str, auto_offset_reset: str, force_cluster: str | None
) -> MutableMapping[str, Any]:
    cluster_name: str = force_cluster or settings.KAFKA_TOPICS[topic]["cluster"]
    return build_kafka_consumer_configuration(
        kafka_config.get_kafka_consumer_cluster_options(
            cluster_name,
        ),
        group_id=group_id,
        auto_offset_reset=auto_offset_reset,
    )
>>>>>>> 4f488f07
<|MERGE_RESOLUTION|>--- conflicted
+++ resolved
@@ -1,5 +1,3 @@
-<<<<<<< HEAD
-=======
 from __future__ import annotations
 
 import signal
@@ -19,11 +17,9 @@
 def get_replays_recordings_consumer(
     topic: str,
     group_id: str,
-    max_batch_size: int,
     auto_offset_reset: str,
     force_topic: str | None,
     force_cluster: str | None,
-    **options: dict[str, str],
 ) -> StreamProcessor[KafkaPayload]:
     topic = force_topic or topic
     consumer_config = get_config(topic, group_id, auto_offset_reset, force_cluster)
@@ -53,5 +49,4 @@
         ),
         group_id=group_id,
         auto_offset_reset=auto_offset_reset,
-    )
->>>>>>> 4f488f07
+    )