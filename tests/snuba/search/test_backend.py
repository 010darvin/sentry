--- conflicted
+++ resolved
@@ -1090,11 +1090,7 @@
         assert set(results) == set()
 
     def test_assigned_to_me_my_teams(self):
-<<<<<<< HEAD
         my_team_group = self.store_event(
-=======
-        my_team_event = self.store_event(
->>>>>>> c4cb73dc
             data={
                 "fingerprint": ["put-me-in-group-my-teams"],
                 "event_id": "f" * 32,
@@ -1109,21 +1105,13 @@
                 "level": "error",
             },
             project_id=self.project.id,
-<<<<<<< HEAD
         ).group
-
-=======
-        )
-
-        my_team_group = Group.objects.get(id=my_team_event.group.id)
-        assert my_team_group.id == my_team_event.group.id
->>>>>>> c4cb73dc
+        
         # assign the issue to my team instead of me
         GroupAssignee.objects.create(
             user_id=None, team_id=self.team.id, group=my_team_group, project=my_team_group.project
         )
 
-<<<<<<< HEAD
         self.run_test_query(
             "assigned:me",
             [my_team_group, self.group2],
@@ -1189,25 +1177,7 @@
                 [self.group2, my_team_group],
                 user=self.user,
             )
-=======
-        # before the change to me -> (me + my_teams)
-        # this should return the groups directly assigned to me as well as groups assigned to teams I belong to
-        assert GroupAssignee.objects.get(group=self.group2)
-        assert GroupAssignee.objects.get(group=my_team_group)
-        results = self.make_query(search_filter_query="assigned:me", user=self.user)
-        assert set(results) == {self.group2, my_team_group}
-
-        # with the feature flag on where we split the behavior so 'me' only checks for groups assigned to me
-        with self.feature("organizations:assign-to-me"):
-            results1 = self.make_query(search_filter_query="assigned:me", user=self.user)
-            assert set(results1) == {self.group2}
-
-            results2 = self.make_query(search_filter_query="assigned:my_teams", user=self.user)
-            assert set(results2) == {my_team_group}
-
-            results2 = self.make_query(search_filter_query="assigned:[me,my_teams]", user=self.user)
-            assert set(results2) == {self.group2, my_team_group}
->>>>>>> c4cb73dc
+
 
     def test_assigned_to_in_syntax(self):
         group_3 = self.store_event(
