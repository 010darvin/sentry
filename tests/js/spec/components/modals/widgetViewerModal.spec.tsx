--- conflicted
+++ resolved
@@ -234,20 +234,11 @@
         });
       });
 
-<<<<<<< HEAD
-    afterEach(() => {
-      MockApiClient.clearMockResponses();
-      jest.clearAllMocks();
-    });
-
-    describe('with eventsv2', function () {
-      it('renders Edit and Open buttons', async function () {
-        mockEventsv2();
-        await renderModal({initialData, widget: mockWidget});
-        expect(screen.getByText('Edit Widget')).toBeInTheDocument();
-        expect(screen.getByText('Open in Discover')).toBeInTheDocument();
-      });
-=======
+      afterEach(() => {
+        MockApiClient.clearMockResponses();
+        jest.clearAllMocks();
+      });
+
       describe('with eventsv2', function () {
         it('renders Edit and Open buttons', async function () {
           mockEventsv2();
@@ -255,7 +246,6 @@
           expect(screen.getByText('Edit Widget')).toBeInTheDocument();
           expect(screen.getByText('Open in Discover')).toBeInTheDocument();
         });
->>>>>>> 9be1af07
 
         it('renders updated table columns and orderby', async function () {
           const eventsv2Mock = mockEventsv2();
@@ -293,20 +283,8 @@
           );
         });
 
-<<<<<<< HEAD
-      it('zooms into the selected time range', async function () {
-        const mock = mockEventsv2();
-        await renderModal({initialData, widget: mockWidget});
-        act(() => {
-          // Simulate dataZoom event on chart
-          (ReactEchartsCore as jest.Mock).mock.calls[0][0].onEvents.datazoom(undefined, {
-            getModel: () => {
-              return {
-                _payload: {
-                  batch: [{startValue: 1646100000000, endValue: 1646120000000}],
-=======
         it('zooms into the selected time range', async function () {
-          mockEventsv2();
+          const mock = mockEventsv2();
           await renderModal({initialData, widget: mockWidget});
           act(() => {
             // Simulate dataZoom event on chart
@@ -319,7 +297,6 @@
                       batch: [{startValue: 1646100000000, endValue: 1646120000000}],
                     },
                   };
->>>>>>> 9be1af07
                 },
               }
             );
@@ -332,20 +309,11 @@
               },
             })
           );
-        });
-<<<<<<< HEAD
-        expect(initialData.router.push).toHaveBeenCalledWith(
-          expect.objectContaining({
-            query: {viewerEnd: '2022-03-01T07:33:20', viewerStart: '2022-03-01T02:00:00'},
-          })
-        );
-        await waitFor(() => expect(mock).toHaveBeenCalled());
-      });
-=======
->>>>>>> 9be1af07
+          await waitFor(() => expect(mock).toHaveBeenCalled());
+        });
 
         it('renders multiquery label and selector', async function () {
-          mockEventsv2();
+          const mock = mockEventsv2();
           await renderModal({initialData, widget: mockWidget});
           expect(
             screen.getByText(
@@ -353,6 +321,9 @@
             )
           ).toBeInTheDocument();
           expect(screen.getByText('Query Name')).toBeInTheDocument();
+          await waitFor(() => {
+            expect(mock).toHaveBeenCalled();
+          });
         });
 
         it('updates selected query when selected in the query dropdown', async function () {
@@ -437,18 +408,6 @@
               queries: [{...mockQuery, name: ''}, additionalMockQuery],
             },
           });
-
-<<<<<<< HEAD
-      it('zooming on minimap updates location query and updates echart start and end values', async function () {
-        initialData.organization.features.push('widget-viewer-modal-minimap');
-        const mock = mockEventsv2();
-        await renderModal({
-          initialData,
-          widget: {
-            ...mockWidget,
-            queries: [{...mockQuery, name: ''}, additionalMockQuery],
-          },
-=======
           expect(ReactEchartsCore).toHaveBeenLastCalledWith(
             expect.objectContaining({
               option: expect.objectContaining({
@@ -464,12 +423,11 @@
             }),
             {}
           );
->>>>>>> 9be1af07
         });
 
         it('zooming on minimap updates location query and updates echart start and end values', async function () {
           initialData.organization.features.push('widget-viewer-modal-minimap');
-          mockEventsv2();
+          const mock = mockEventsv2();
           await renderModal({
             initialData,
             widget: {
@@ -500,35 +458,11 @@
               },
             })
           );
-        });
-
-<<<<<<< HEAD
-        expect(initialData.router.push).toHaveBeenCalledWith(
-          expect.objectContaining({
-            query: {viewerEnd: '2022-03-01T05:53:20', viewerStart: '2022-03-01T03:40:00'},
-          })
-        );
-        await waitFor(() => expect(mock).toHaveBeenCalled());
-      });
-
-      it('includes group by in widget viewer table', async function () {
-        mockEventsv2();
-        mockWidget.queries = [
-          {
-            conditions: 'title:/organizations/:orgId/performance/summary/',
-            fields: ['count()'],
-            aggregates: ['count()'],
-            columns: ['transaction'],
-            name: 'Query Name',
-            orderby: '-count()',
-          },
-        ];
-        await renderModal({initialData, widget: mockWidget});
-        screen.getByText('transaction');
-      });
-=======
+          await waitFor(() => expect(mock).toHaveBeenCalled());
+        });
+
         it('includes group by in widget viewer table', async function () {
-          mockEventsv2();
+          const mock = mockEventsv2();
           mockWidget.queries = [
             {
               conditions: 'title:/organizations/:orgId/performance/summary/',
@@ -541,8 +475,8 @@
           ];
           await renderModal({initialData, widget: mockWidget});
           screen.getByText('transaction');
-        });
->>>>>>> 9be1af07
+          await waitFor(() => expect(mock).toHaveBeenCalled());
+        });
 
         it('includes order by in widget viewer table if not explicitly selected', async function () {
           mockEventsv2();
