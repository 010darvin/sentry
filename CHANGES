--- conflicted
+++ resolved
@@ -1,5 +1,4 @@
 Version 8.15 (Unreleased)
-<<<<<<< HEAD
 -------------------------
 
 API Changes
@@ -8,11 +7,6 @@
 - Added CommitFileChangeEndpoint
 - Added IssuesResolvedInReleaseEndpoint
 
-
-Version 8.14
-=======
->>>>>>> c90a4a32
--------------------------
 
 Version 8.14
 ------------
